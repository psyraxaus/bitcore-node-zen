--- conflicted
+++ resolved
@@ -139,13 +139,7 @@
     var serviceFile = path.resolve(__dirname, '../services/' + service.name);
     service.module = req(serviceFile);
   } catch(e) {
-<<<<<<< HEAD
-    console.log(e);
-
-    // check if the package.json specifies a specific file to use
-=======
     log.error(e.stack);
->>>>>>> 88502389
     var servicePackage = req(service.name + '/package.json');
     var serviceModule = service.name;
     if (servicePackage.bitcoreNode) {
