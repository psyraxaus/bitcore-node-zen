--- conflicted
+++ resolved
@@ -15,10 +15,6 @@
 
   PeerSync.prototype.init = function(config, cb) {
     if (!config) config = {};
-<<<<<<< HEAD
-
-=======
->>>>>>> 441843a2
     var network = config && (config.network || 'testnet');
 
     this.verbose = config.verbose;
