--- conflicted
+++ resolved
@@ -1,9 +1,4 @@
-<<<<<<< HEAD
 <section data-ng-controller="transactionsController" data-ng-init="findThis()">
-  <div class="page-header">
-=======
-<section data-ng-controller="transactionsController" data-ng-init="findOne()">
->>>>>>> 441843a2
     <h1>
       Transaction
       <small>View information about a bitcoin transaction</small>
