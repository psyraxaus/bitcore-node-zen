--- conflicted
+++ resolved
@@ -1,76 +1,5 @@
 <div data-ng-show="!txs || txs.lenght">Loading...</div>
 <div class="alert alert-warning" data-ng-show="txs && !txs[0].txid">There are not transactions</div>
-<<<<<<< HEAD
 <div class="block-tx fader" data-ng-show="txs && txs[0].txid" data-ng-repeat="tx in txs">
-  <div class="line-bot">
-    <a href="/#!/tx/{{tx.txid}}">{{tx.txid}}</a>
-    <span class="pull-right">{{tx.time * 1000 | date:'medium'}}</span>
-  </div>
-
-  <div class="row">
-    <div class="col-md-5">
-      <div class="ellipsis row" data-ng-show="tx.isCoinBase" data-ng-repeat="vin in tx.vin">
-        <div class="col-md-10">
-          <p class="ellipsis">No Inputs (Newly Generated isCoinBasens)</p>
-        </div>
-        <p class="text-muted pull-right"> <small>{{vin.reward}} BTC</small></p>
-      </div>
-      <ul class="list-unstyled" data-ng-repeat="vin in tx.vin" data-ng-show="!tx.isCoinBase">
-        <li class="row">
-          <a class="col-md-1 glyphicon glyphicon-circle-arrow-left" href="/#!/tx/{{vin.txid}}" alt="Outpoint: {{vin.txid}},{{vin.vout}}" data-toggle="tooltip" title="Outpoint: {{vin.txid}},{{vin.vout}}">
-          </a>
-          <div class="col-md-8">
-            <div class="ellipsis">
-              <span data-ng-show="!vin.addr">Address could not be parsed</span>
-              <a data-ng-show="vin.addr" href="/#!/address/{{vin.addr}}">{{vin.addr}}</a>  
-            </div>
-          </div>
-          <p class="text-right text-muted"><small>{{vin.value}} BTC</small></p>
-        </li>
-      </ul>
-    </div>
-
-    <div class="col-md-1 text-center">
-      <span class="glyphicon glyphicon-arrow-right lead">&nbsp;</span>
-    </div>
-
-    <div class="col-md-6">
-      <div class="row">
-        <div class="col-md-3">
-          <div data-ng-repeat="vout in tx.vout">
-            <small data-ng-repeat="address in vout.scriptPubKey.addresses">{{vout.scriptPubKey.type}}</small>
-          </div>
-        </div>
-        <div data-ng-repeat="vout in tx.vout">
-          <div class="col-md-6">
-            <div class="ellipsis">
-              <a href="/#!/address/{{address}}" data-ng-repeat="address in vout.scriptPubKey.addresses" class="ellipsis">{{address}}</a>
-            </div>
-          </div>
-          <div class="col-md-3">
-            <p class="text-right text-muted"> <small>{{vout.value}} BTC</small></p>
-          </div>
-        </div>
-      </div>
-    </div>
-  </div>
-
-  <div class="line-top">
-    <div class="m5v">
-      <div class="pull-right">
-        <button data-ng-show="tx.confirmations" type="button" class="btn btn-success">
-          {{tx.confirmations}} Confirmations
-        </button>
-        <button data-ng-show="!tx.confirmations"  type="button" class="btn btn-danger">
-          Unconfirmed Transaction!
-        </button>
-        <button type="button" class="btn btn-primary">{{tx.valueOut}} BTC</button>
-      </div>
-      <small data-ng-show="!tx.isCoinBase" class="text-muted">Feeds: {{tx.feeds}}</small>
-    </div>
-  </div>
-=======
-<div class="block-tx" data-ng-show="txs && txs[0].txid" data-ng-repeat="tx in txs">
   <div data-ng-include src="'/views/transaction/tx.html'"></div>
->>>>>>> 8df8b9e3
 </div>